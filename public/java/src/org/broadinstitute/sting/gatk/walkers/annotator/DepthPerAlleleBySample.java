package org.broadinstitute.sting.gatk.walkers.annotator;

import org.broadinstitute.sting.gatk.contexts.AlignmentContext;
import org.broadinstitute.sting.gatk.contexts.ReferenceContext;
import org.broadinstitute.sting.gatk.refdata.RefMetaDataTracker;
import org.broadinstitute.sting.gatk.walkers.annotator.interfaces.AnnotatorCompatible;
import org.broadinstitute.sting.gatk.walkers.annotator.interfaces.GenotypeAnnotation;
import org.broadinstitute.sting.gatk.walkers.annotator.interfaces.StandardAnnotation;
import org.broadinstitute.sting.gatk.walkers.genotyper.PerReadAlleleLikelihoodMap;
import org.broadinstitute.sting.utils.codecs.vcf.VCFConstants;
import org.broadinstitute.sting.utils.codecs.vcf.VCFFormatHeaderLine;
import org.broadinstitute.sting.utils.codecs.vcf.VCFStandardHeaderLines;
import org.broadinstitute.sting.utils.pileup.PileupElement;
import org.broadinstitute.sting.utils.pileup.ReadBackedPileup;
import org.broadinstitute.sting.utils.sam.GATKSAMRecord;
import org.broadinstitute.sting.utils.variantcontext.Allele;
import org.broadinstitute.sting.utils.variantcontext.Genotype;
import org.broadinstitute.sting.utils.variantcontext.GenotypeBuilder;
import org.broadinstitute.sting.utils.variantcontext.VariantContext;

import java.util.Arrays;
import java.util.HashMap;
import java.util.List;
import java.util.Map;


/**
 * The depth of coverage of each VCF allele in this sample.
 *
 * The AD and DP are complementary fields that are two important ways of thinking about the depth of the data for this
 * sample at this site.  While the sample-level (FORMAT) DP field describes the total depth of reads that passed the
 * Unified Genotyper's internal quality control metrics (like MAPQ > 17, for example), the AD values (one for each of
 * REF and ALT fields) is the unfiltered count of all reads that carried with them the
 * REF and ALT alleles. The reason for this distinction is that the DP is in some sense reflective of the
 * power I have to determine the genotype of the sample at this site, while the AD tells me how many times
 * I saw each of the REF and ALT alleles in the reads, free of any bias potentially introduced by filtering
 * the reads. If, for example, I believe there really is a an A/T polymorphism at a site, then I would like
 * to know the counts of A and T bases in this sample, even for reads with poor mapping quality that would
 * normally be excluded from the statistical calculations going into GQ and QUAL. Please note, however, that
 * the AD isn't necessarily calculated exactly for indels. Only reads which are statistically favoring one allele over the other are counted.
 * Because of this fact, the sum of AD may be different than the individual sample depth, especially when there are
 * many non-informatice reads.
 * Because the AD includes reads and bases that were filtered by the Unified Genotyper and in case of indels is based on a statistical computation,
 * <b>one should not base assumptions about the underlying genotype based on it</b>;
 * instead, the genotype likelihoods (PLs) are what determine the genotype calls.
 */
public class DepthPerAlleleBySample extends GenotypeAnnotation implements StandardAnnotation {

    public void annotate(final RefMetaDataTracker tracker,
                         final AnnotatorCompatible walker,
                         final ReferenceContext ref,
                         final AlignmentContext stratifiedContext,
                         final VariantContext vc,
                         final Genotype g,
                         final GenotypeBuilder gb,
                         final PerReadAlleleLikelihoodMap alleleLikelihoodMap) {
        if ( g == null || !g.isCalled() )
            return;

        if (alleleLikelihoodMap != null && !alleleLikelihoodMap.isEmpty())
            annotateWithLikelihoods(alleleLikelihoodMap, vc, gb);
        else if ( stratifiedContext != null && (vc.isSNP()))
            annotateWithPileup(stratifiedContext, vc, gb);
    }

    private void annotateWithPileup(final AlignmentContext stratifiedContext, final VariantContext vc, final GenotypeBuilder gb) {

        HashMap<Byte, Integer> alleleCounts = new HashMap<Byte, Integer>();
        for ( Allele allele : vc.getAlleles() )
            alleleCounts.put(allele.getBases()[0], 0);

        ReadBackedPileup pileup = stratifiedContext.getBasePileup();
        for ( PileupElement p : pileup ) {
            if ( alleleCounts.containsKey(p.getBase()) )
                alleleCounts.put(p.getBase(), alleleCounts.get(p.getBase())+1);
        }

        // we need to add counts in the correct order
        int[] counts = new int[alleleCounts.size()];
        counts[0] = alleleCounts.get(vc.getReference().getBases()[0]);
        for (int i = 0; i < vc.getAlternateAlleles().size(); i++)
            counts[i+1] = alleleCounts.get(vc.getAlternateAllele(i).getBases()[0]);

        gb.AD(counts);
    }

    private void annotateWithLikelihoods(final PerReadAlleleLikelihoodMap perReadAlleleLikelihoodMap, final VariantContext vc, final GenotypeBuilder gb) {
        final HashMap<Allele, Integer> alleleCounts = new HashMap<Allele, Integer>();

        for ( final Allele allele : vc.getAlleles() ) {
            alleleCounts.put(allele, 0);
        }
        for (Map.Entry<GATKSAMRecord,Map<Allele,Double>> el : perReadAlleleLikelihoodMap.getLikelihoodReadMap().entrySet()) {
            final Allele a = PerReadAlleleLikelihoodMap.getMostLikelyAllele(el.getValue());
            if (a.isNoCall())
                continue; // read is non-informative
            if (!vc.getAlleles().contains(a))
                continue; // sanity check - shouldn't be needed
            alleleCounts.put(a,alleleCounts.get(a)+1);

<<<<<<< HEAD
=======
        for ( PileupElement p : pileup ) {
            if ( p.isBeforeInsertion() ) {

                final String eventBases = p.getEventBases();
                if ( eventBases == null )
                    continue;

                final Allele insertion = Allele.create((char)refBase + eventBases, false);
                if ( alleleCounts.containsKey(insertion) ) {
                    alleleCounts.put(insertion, alleleCounts.get(insertion)+1);
                }

            } else if ( p.isBeforeDeletionStart() ) {
                if ( p.getEventLength() == refAllele.length() - 1 ) {
                    // this is indeed the deletion allele recorded in VC
                    final Allele deletion = Allele.create(refBase);
                    if ( alleleCounts.containsKey(deletion) ) {
                        alleleCounts.put(deletion, alleleCounts.get(deletion)+1);
                    }
                }
            } else if ( p.getRead().getAlignmentEnd() > vc.getStart() ) {
                alleleCounts.put(refAllele, alleleCounts.get(refAllele)+1);
            }
>>>>>>> 8a647b30
        }
        final int[] counts = new int[alleleCounts.size()];
        counts[0] = alleleCounts.get(vc.getReference());
        for (int i = 0; i < vc.getAlternateAlleles().size(); i++)
            counts[i+1] = alleleCounts.get( vc.getAlternateAllele(i) );

        gb.AD(counts);
    }

    public List<String> getKeyNames() { return Arrays.asList(VCFConstants.GENOTYPE_ALLELE_DEPTHS); }

    public List<VCFFormatHeaderLine> getDescriptions() {
        return Arrays.asList(VCFStandardHeaderLines.getFormatLine(getKeyNames().get(0)));
    }
}<|MERGE_RESOLUTION|>--- conflicted
+++ resolved
@@ -97,33 +97,6 @@
             if (!vc.getAlleles().contains(a))
                 continue; // sanity check - shouldn't be needed
             alleleCounts.put(a,alleleCounts.get(a)+1);
-
-<<<<<<< HEAD
-=======
-        for ( PileupElement p : pileup ) {
-            if ( p.isBeforeInsertion() ) {
-
-                final String eventBases = p.getEventBases();
-                if ( eventBases == null )
-                    continue;
-
-                final Allele insertion = Allele.create((char)refBase + eventBases, false);
-                if ( alleleCounts.containsKey(insertion) ) {
-                    alleleCounts.put(insertion, alleleCounts.get(insertion)+1);
-                }
-
-            } else if ( p.isBeforeDeletionStart() ) {
-                if ( p.getEventLength() == refAllele.length() - 1 ) {
-                    // this is indeed the deletion allele recorded in VC
-                    final Allele deletion = Allele.create(refBase);
-                    if ( alleleCounts.containsKey(deletion) ) {
-                        alleleCounts.put(deletion, alleleCounts.get(deletion)+1);
-                    }
-                }
-            } else if ( p.getRead().getAlignmentEnd() > vc.getStart() ) {
-                alleleCounts.put(refAllele, alleleCounts.get(refAllele)+1);
-            }
->>>>>>> 8a647b30
         }
         final int[] counts = new int[alleleCounts.size()];
         counts[0] = alleleCounts.get(vc.getReference());
